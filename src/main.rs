use std::fs;
use std::path::Path;
use std::usize;
use image::GrayImage;
use image::Luma;
use image::RgbImage;
use image::Rgb;
use std::env;

fn get_data(content: &str, params: &mut GridParams) -> Vec<Vec<f32>> {
    // getting the grid parameters
    let mut lines = content.lines();
    // the 6 first lines have the paramters
    for _ in 0..6 {
        if let Some(line) = lines.next() {
            let mut parts = line.split_whitespace();
            match parts.next() {
                Some("cellsize") => params.cellsize = parts.next().and_then(|s| s.parse::<f32>().ok()),
                Some("nodata_value") => params.nodata = parts.next().and_then(|s| s.parse::<f32>().ok()),
                _ => continue,
            }
        }
    }
    // the rest of the lines has the data, extract it to a matrix form
    lines.map(|line| {
        // data values are split by whitespaces
        line.split_whitespace()
            .filter_map(|s| s.parse::<f32>().ok())
            .collect()
    }).collect()
}

fn find_min(grid: &Vec<Vec<Option<f32>>>) -> Option<f32> {
    // iterate through the matrix and get the minimum value
    grid.iter()
        .flatten()
        .filter_map(|&x| x)
        .reduce(f32::min)
    
}

fn find_max(grid: &Vec<Vec<Option<f32>>>) -> Option<f32> {
    // iterate through the matrix and get the maximum value
    grid.iter()
        .flatten()
        .filter_map(|&x| x)
        .reduce(f32::max)
}


fn replace_nodata(grid: &Vec<Vec<f32>>, nodata_val:Option<f32>) -> Vec<Vec<Option<f32>>> {
    // the nodata value is passed, otherwise the default is -99999.0
    let nodata = nodata_val.unwrap_or(-99999.0);
    // iterate through the matrix and if the value is -99999.0 (using float comparision), put None
    grid.iter()
        .map(|row| {
            row.iter()
                .map(|&x| if (x - nodata).abs() < f32::EPSILON { None } else { Some(x) }) // Replace NaNs
                .collect()
        })
        .collect()
}

fn compute_hillshade(
    grid: &[Vec<Option<f32>>],
    y: usize,
    x: usize,
    cell_size: f32,
    azimuth: f32,
    altitude: f32,
) -> f32 {
    // get the dimensions
    let height = grid.len();
    let width = if height > 0 { grid[0].len() } else { 0 };

    // Check boundaries and valid neighbors
    if y == 0 || y >= height - 1 || x == 0 || x >= width - 1 {
        return 1.0;
    }

    // Collect 3x3 neighborhood values
    let mut neighborhood = [[0.0; 3]; 3];
    for i in 0..3 {
        for j in 0..3 {
            let yi = y + i - 1;
            let xi = x + j - 1;
            match grid.get(yi).and_then(|row| row.get(xi)).copied().flatten() {
                Some(v) => neighborhood[i][j] = v,
                None => return 1.0,
            }
        }
    }

    // Horn's formula for slope calculation
    let dzdx = neighborhood[0][2] + 2.0 * neighborhood[1][2] + neighborhood[2][2]
        - neighborhood[0][0] - 2.0 * neighborhood[1][0] - neighborhood[2][0];
    let dzdy = neighborhood[2][0] + 2.0 * neighborhood[2][1] + neighborhood[2][2]
        - neighborhood[0][0] - 2.0 * neighborhood[0][1] - neighborhood[0][2];
    
    let dzdx = dzdx / (8.0 * cell_size);
    let dzdy = dzdy / (8.0 * cell_size);

    let slope = (dzdx.powi(2) + dzdy.powi(2)).sqrt().atan();
    let aspect = (-dzdy).atan2(-dzdx); // Correct aspect calculation

    // Hillshade calculation
    let hillshade = altitude.cos() * slope.cos()
        + altitude.sin() * slope.sin() * (azimuth - aspect).cos();

    hillshade.max(0.0).min(1.0)
}


fn grid_to_colored_image(grid: &Vec<Vec<Option<f32>>>,cellsize:Option<f32> )->(RgbImage, RgbImage) {
    // get image dimensions
    let height = grid.len();
    let width = if height > 0 { grid[0].len() } else { 0 };

    let mut image = RgbImage::new(width as u32, height as u32);

    // Light parameters default values
    let azimuth = 315.0f32.to_radians(); // Light direction (NW)
    let altitude = 45.0f32.to_radians(); // Sun angle
    // get the cellsize value for the hillshade algorithm, 1.0 is the default value
    let cell_size = cellsize.unwrap_or(1.0);
    // Find min and max values ignoring None
    let max_depth = find_min(&grid);
    let min_depth = find_max(&grid);

    // if there is no valid data points, return
    let (max_val, min_val) = match (max_depth, min_depth) {
        (Some(max), Some(min)) => (max, min),
        _ => {
            eprintln!("No valid data points. Returning blank images.");
            return (image.clone(),image);
        }
    };

    // loop through all the points and assign pixel values
    for (y, row) in grid.iter().enumerate() {
        for (x, value_opt) in row.iter().enumerate() {
            let pixel = match value_opt {
                Some(value) => {
                    // Handle case where all values are the same
                    let t = if (max_val - min_val).abs() < f32::EPSILON {
                        0.5
                    } else {
                        // normalize the values, to have something in the [0,1] range
                        (value - min_val) / (max_val - min_val)
                    };
                    
                    // Convert to color gradient (blue -> green -> red)
                    let (r, g, b) = hsl_to_rgb(
                        240.0 * (t),  // Hue from 240° (blue) to 0° (red), map [0,1] range to [0,240]
                        0.8,                // Full saturation
                        0.5                 // Medium lightness
                    );
                    // Calculate hillshade
                    let hillshade = compute_hillshade(&grid, y, x, cell_size, azimuth, altitude);

                    // Combine color with hillshade
                    Rgb([
                        (f32::from(r) * hillshade) as u8,
                        (f32::from(g) * hillshade) as u8,
                        (f32::from(b) * hillshade) as u8,
                    ])
                }
                None => Rgb([54, 69, 79]), // No-data values are grey
            };
            image.put_pixel(x as u32, y as u32, pixel);
        }
    }

<<<<<<< HEAD
    //clone the image to add the feature
    let mut x_marked_image = image.clone();    // Draw a black "X" every 50 cells
=======
    // Draw a black "X" every 50 cells
>>>>>>> 523a2801
    for y in (0..height).step_by(20) {
        for x in (0..width).step_by(20) {
            let radius = 2; // Size of the "X"
            for offset in 0..=radius {
                // Draw the diagonal from top-left to bottom-right
                if x + offset < width && y + offset < height {
<<<<<<< HEAD
                    x_marked_image.put_pixel((x + offset) as u32, (y + offset) as u32, Rgb([0, 0, 0])); // Black
                }
                if x >= offset && y >= offset {
                    x_marked_image.put_pixel((x - offset) as u32, (y - offset) as u32, Rgb([0, 0, 0])); // Black
=======
                    image.put_pixel((x + offset) as u32, (y + offset) as u32, Rgb([0, 0, 0])); // Black
                }
                if x >= offset && y >= offset {
                    image.put_pixel((x - offset) as u32, (y - offset) as u32, Rgb([0, 0, 0])); // Black
>>>>>>> 523a2801
                }

                // Draw the diagonal from top-right to bottom-left
                if x >= offset && y + offset < height {
<<<<<<< HEAD
                    x_marked_image.put_pixel((x - offset) as u32, (y + offset) as u32, Rgb([0, 0, 0])); // Black
                }
                if x + offset < width && y >= offset {
                    x_marked_image.put_pixel((x + offset) as u32, (y - offset) as u32, Rgb([0, 0, 0])); // Black
=======
                    image.put_pixel((x - offset) as u32, (y + offset) as u32, Rgb([0, 0, 0])); // Black
                }
                if x + offset < width && y >= offset {
                    image.put_pixel((x + offset) as u32, (y - offset) as u32, Rgb([0, 0, 0])); // Black
>>>>>>> 523a2801
                }
            }

            // Compute gradient and draw dashed line
<<<<<<< HEAD
            draw_dashed_line(&mut x_marked_image, &grid, x, y, cell_size);
        }
    }

    return (image,x_marked_image);
}

fn grid_to_image(grid: &Vec<Vec<Option<f32>>> )->GrayImage {
    // get image dimensions
    let height = grid.len();
    let width = if height > 0 { grid[0].len() } else { 0 };

    let mut image = GrayImage::new(width as u32, height as u32);

    let max_depth = find_min(&grid);
    let min_depth = find_max(&grid);

    let (max_val, min_val) = match (max_depth, min_depth) {
        (Some(max), Some(min)) => (max, min),
        _ => {
            eprintln!("No valid data points. Returning blank image.");
            return image;
        }
    };

    for (y, row) in grid.iter().enumerate() {
        for (x, value_opt) in row.iter().enumerate() {
            let pixel_value = match value_opt {
                Some(value) => {
                    // Handle case where all values are the same
                    let range = max_val - min_val;
                    let normalized = if range.abs() < f32::EPSILON {
                        0.0
                    } else {
                        // normalize the values
                        (value - min_val) / range
                    };
                    let inverted = 1.0 - normalized;
                    // clip to [0, 255]
                    (inverted * 255.0).clamp(0.0, 255.0) as u8
                }
                None => 0u8, // No-data values are black
            };

            image.put_pixel(x as u32, y as u32, Luma([pixel_value]));
        }
    }
=======
            draw_dashed_line(&mut image, &grid, x, y, cell_size);
        }
    }

>>>>>>> 523a2801
    return image;
}

fn draw_dashed_line(
    image: &mut RgbImage,
    grid: &[Vec<Option<f32>>],
    start_x: usize,
    start_y: usize,
    cell_size: f32,
) {
    let mut x = start_x;
    let mut y = start_y;
    let mut dash_on = true; // Toggle for dashed line
    let mut iterations = 0; // Counter for iterations

    loop {
        // Check boundaries
        if x == 0 || x >= grid[0].len() - 1 || y == 0 || y >= grid.len() - 1 {
            break;
        }

        // Stop after 100 iterations
        if iterations >= 10000 {
            break;
        }

        // Get current value
        let current_value = match grid[y][x] {
            Some(value) => value,
            None => break,
        };

        // Check if current cell is a local minimum
        let neighbors = [
            grid[y - 1][x],     // Top
            grid[y + 1][x],     // Bottom
            grid[y][x - 1],     // Left
            grid[y][x + 1],     // Right
            grid[y - 1][x - 1], // Top-left
            grid[y - 1][x + 1], // Top-right
            grid[y + 1][x - 1], // Bottom-left
            grid[y + 1][x + 1], // Bottom-right
        ];

        if neighbors.iter().all(|&n| n.unwrap_or(f32::INFINITY) > current_value) {
            break; // Stop at local minimum
        }

        // Compute gradient direction
        let dzdx = (grid[y][x + 1].unwrap_or(current_value) - grid[y][x - 1].unwrap_or(current_value))
            / (2.0 * cell_size);
        let dzdy = (grid[y + 1][x].unwrap_or(current_value) - grid[y - 1][x].unwrap_or(current_value))
            / (2.0 * cell_size);

        let magnitude = (dzdx.powi(2) + dzdy.powi(2)).sqrt();
        let direction_x = (-dzdx / magnitude).round() as isize;
        let direction_y = (-dzdy / magnitude).round() as isize;

        // Draw pixel if dash is "on"
        if dash_on {
            image.put_pixel(x as u32, y as u32, Rgb([255, 0, 0])); // Red dashed line
        }

        // Toggle dash
        dash_on = !dash_on;

        // Move to next cell in gradient direction
        x = (x as isize + direction_x) as usize;
        y = (y as isize + direction_y) as usize;

        // Increment iteration counter
        iterations += 1;
    }
}

fn hsl_to_rgb(h: f32, s: f32, l: f32) -> (u8, u8, u8) {
    let c = (1.0 - (2.0 * l - 1.0).abs()) * s;
    let x = c * (1.0 - ((h / 60.0) % 2.0 - 1.0).abs());
    let m = l - c / 2.0;

    let (r, g, b) = match h {
        h if h < 60.0 => (c, x, 0.0),
        h if h < 120.0 => (x, c, 0.0),
        h if h < 180.0 => (0.0, c, x),
        h if h < 240.0 => (0.0, x, c),
        h if h < 300.0 => (x, 0.0, c),
        _ => (c, 0.0, x),
    };

    (
        ((r + m) * 255.0).clamp(0.0, 255.0) as u8,
        ((g + m) * 255.0).clamp(0.0, 255.0) as u8,
        ((b + m) * 255.0).clamp(0.0, 255.0) as u8,
    )
}


#[derive(Debug)]
struct GridParams {
    cellsize: Option<f32>,
    nodata: Option<f32>,
}

impl Default for GridParams {
    fn default() -> Self {
        Self {
            cellsize: None,
            nodata:None,
        }
    }
}

fn main() {
<<<<<<< HEAD
    // Collect command-line arguments
    let args: Vec<String> = env::args().collect();

    // Check if a file path was provided
    if args.len() < 2 {
        eprintln!("Usage: {} <file_path>", args[0]);
        std::process::exit(1);
    }

    let file_path = &args[1];
    println!("Processing file: {}", file_path);
    
    let file_path = Path::new(file_path);
=======
    let file_path = Path::new("./0925_6225/LITTO3D_FRA_0927_6223_20150529_LAMB93_RGF93_IGN69/MNT1m/LITTO3D_FRA_0927_6223_MNT_20150529_LAMB93_RGF93_IGN69.asc");
>>>>>>> 523a2801
    // Initialize to None
    let mut grid: Option<Vec<Vec<f32>>> = None; 
    let mut params = GridParams::default(); 

    match fs::read_to_string(file_path) {
        Ok(content) => {
            grid = Some(get_data(content.as_str(),&mut params));
            println!("These are the parameters from the data: {:?}", params);
        }, 
        Err(e) => eprintln!("Failed to read data file: {}", e), // Print error to stderr
    }

    // check if grid has values
    match grid {
        // Some(image) => println!("Transformed content: {:?}", image),
        Some(grid_data) =>
        {
            // replace the -99999 value (or any other nodata value) with None
            let transformed_grid = replace_nodata(&grid_data,params.nodata);
            
            //save the greyscale image
            let img = grid_to_image(&transformed_grid);
            img.save("greyscale.png").unwrap();
            let (img_col,img_feature) = grid_to_colored_image(&transformed_grid,params.cellsize);
            img_col.save("colored.png").unwrap();
            img_feature.save("gradient.png").unwrap();

        }
        None => println!("No image data available."),
    }
}


#[cfg(test)]
mod tests {
    use super::*;

    #[test]
    fn test_generate_grayscale_image() {
        let filepath = "./0925_6225/LITTO3D_FRA_0925_6225_20150529_LAMB93_RGF93_IGN69/MNT1m/LITTO3D_FRA_0925_6225_MNT_20150529_LAMB93_RGF93_IGN69.asc";
        let mut params = GridParams::default();
        let content = fs::read_to_string(filepath).expect("Failed to read file");
        let grid = get_data(&content, &mut params);
        let transformed_grid = replace_nodata(&grid);
        let img = grid_to_colored_image(&transformed_grid);
        let output_path = "test_colored.png";
        img.save(output_path).expect("Failed to save image");
        assert!(std::path::Path::new(output_path).exists(), "Output file should be created");

        // Clean up the output file
        fs::remove_file(output_path).expect("Failed to remove test output file");
    }

    #[test]
    fn test_generate_colored_image() {
        let grid = vec![
            vec![Some(1.0), Some(2.0), Some(3.0)],
            vec![Some(4.0), Some(5.0), Some(6.0)],
            vec![Some(7.0), Some(8.0), Some(9.0)],
        ];
        let img = grid_to_colored_image(&grid);
        let output_path = "test_colored_image.png";
        img.save(output_path).expect("Failed to save colored image");
        assert!(std::path::Path::new(output_path).exists(), "Colored image file should be created");

        // Clean up the output file
        fs::remove_file(output_path).expect("Failed to remove test output file");
    }

    #[test]
    fn test_find_min() {
        let grid = vec![
            vec![Some(1.0), Some(2.0), Some(3.0)],
            vec![Some(4.0), Some(5.0), Some(6.0)],
            vec![Some(7.0), Some(8.0), Some(9.0)],
        ];
        let min_val = find_min(&grid);
        assert_eq!(min_val, Some(1.0), "Min value should be 1.0");
    }

    #[test]
    fn test_find_max() {
        let grid = vec![
            vec![Some(1.0), Some(2.0), Some(3.0)],
            vec![Some(4.0), Some(5.0), Some(6.0)],
            vec![Some(7.0), Some(8.0), Some(9.0)],
        ];
        let max_val = find_max(&grid);
        assert_eq!(max_val, Some(9.0), "Max value should be 9.0");
    }

    #[test]
    fn test_find_max_position() {
        let grid = vec![
            vec![Some(1.0), Some(2.0), Some(3.0)],
            vec![Some(4.0), Some(5.0), Some(6.0)],
            vec![Some(7.0), Some(8.0), Some(9.0)],
        ];
        let max_pos = find_max_position(&grid);
        assert_eq!(max_pos, Some((2, 2, 9.0)), "Max value should be at (2, 2) with value 9.0");
    }

    #[test]
    fn test_replace_nodata() {
        let grid = vec![
            vec![-99999.0, 2.0, 3.0],
            vec![4.0, -99999.0, 6.0],
            vec![7.0, 8.0, -99999.0],
        ];
        let replaced_grid = replace_nodata(&grid);
        assert_eq!(
            replaced_grid,
            vec![
                vec![None, Some(2.0), Some(3.0)],
                vec![Some(4.0), None, Some(6.0)],
                vec![Some(7.0), Some(8.0), None],
            ],
            "No-data values should be replaced with None"
        );
    }

    #[test]
    fn test_compute_hillshade() {
        let grid = vec![
            vec![Some(1.0), Some(2.0), Some(3.0)],
            vec![Some(4.0), Some(5.0), Some(6.0)],
            vec![Some(7.0), Some(8.0), Some(9.0)],
        ];
        let hillshade = compute_hillshade(&grid, 1, 1, 1.0, 315.0f32.to_radians(), 45.0f32.to_radians());
        assert!(hillshade >= 0.0 && hillshade <= 1.0, "Hillshade should be between 0.0 and 1.0");
    }

    #[test]
    fn test_hsl_to_rgb() {
        let (r, g, b) = hsl_to_rgb(0.0, 1.0, 0.5);
        assert_eq!((r, g, b), (255, 0, 0), "HSL(0, 1, 0.5) should convert to RGB(255, 0, 0)");
    }

    #[test]
    fn test_transform_coordinates() {
        let rows = 100;
        let cols = 100;
        let cellsize = 1.0;
        transform_coordinates(rows, cols, cellsize);
        // No assertion here, just ensuring the function runs without panicking
    }
}<|MERGE_RESOLUTION|>--- conflicted
+++ resolved
@@ -171,49 +171,30 @@
         }
     }
 
-<<<<<<< HEAD
     //clone the image to add the feature
     let mut x_marked_image = image.clone();    // Draw a black "X" every 50 cells
-=======
-    // Draw a black "X" every 50 cells
->>>>>>> 523a2801
     for y in (0..height).step_by(20) {
         for x in (0..width).step_by(20) {
             let radius = 2; // Size of the "X"
             for offset in 0..=radius {
                 // Draw the diagonal from top-left to bottom-right
                 if x + offset < width && y + offset < height {
-<<<<<<< HEAD
                     x_marked_image.put_pixel((x + offset) as u32, (y + offset) as u32, Rgb([0, 0, 0])); // Black
                 }
                 if x >= offset && y >= offset {
                     x_marked_image.put_pixel((x - offset) as u32, (y - offset) as u32, Rgb([0, 0, 0])); // Black
-=======
-                    image.put_pixel((x + offset) as u32, (y + offset) as u32, Rgb([0, 0, 0])); // Black
-                }
-                if x >= offset && y >= offset {
-                    image.put_pixel((x - offset) as u32, (y - offset) as u32, Rgb([0, 0, 0])); // Black
->>>>>>> 523a2801
                 }
 
                 // Draw the diagonal from top-right to bottom-left
                 if x >= offset && y + offset < height {
-<<<<<<< HEAD
                     x_marked_image.put_pixel((x - offset) as u32, (y + offset) as u32, Rgb([0, 0, 0])); // Black
                 }
                 if x + offset < width && y >= offset {
                     x_marked_image.put_pixel((x + offset) as u32, (y - offset) as u32, Rgb([0, 0, 0])); // Black
-=======
-                    image.put_pixel((x - offset) as u32, (y + offset) as u32, Rgb([0, 0, 0])); // Black
-                }
-                if x + offset < width && y >= offset {
-                    image.put_pixel((x + offset) as u32, (y - offset) as u32, Rgb([0, 0, 0])); // Black
->>>>>>> 523a2801
                 }
             }
 
             // Compute gradient and draw dashed line
-<<<<<<< HEAD
             draw_dashed_line(&mut x_marked_image, &grid, x, y, cell_size);
         }
     }
@@ -261,12 +242,6 @@
             image.put_pixel(x as u32, y as u32, Luma([pixel_value]));
         }
     }
-=======
-            draw_dashed_line(&mut image, &grid, x, y, cell_size);
-        }
-    }
-
->>>>>>> 523a2801
     return image;
 }
 
@@ -380,7 +355,6 @@
 }
 
 fn main() {
-<<<<<<< HEAD
     // Collect command-line arguments
     let args: Vec<String> = env::args().collect();
 
@@ -394,9 +368,6 @@
     println!("Processing file: {}", file_path);
     
     let file_path = Path::new(file_path);
-=======
-    let file_path = Path::new("./0925_6225/LITTO3D_FRA_0927_6223_20150529_LAMB93_RGF93_IGN69/MNT1m/LITTO3D_FRA_0927_6223_MNT_20150529_LAMB93_RGF93_IGN69.asc");
->>>>>>> 523a2801
     // Initialize to None
     let mut grid: Option<Vec<Vec<f32>>> = None; 
     let mut params = GridParams::default(); 
